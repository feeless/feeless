--- conflicted
+++ resolved
@@ -27,29 +27,17 @@
 
 [dependencies]
 ansi_term = "0.12"
-<<<<<<< HEAD
-=======
+anyhow = "1.0.38"
 async-trait = "0.1.50"
-hex = "0.4.2"
->>>>>>> 801e480d
-anyhow = "1.0.38"
-async-trait = "0.1.42"
 bigdecimal = { version = "0.2.0", features = ["serde"] }
-<<<<<<< HEAD
-bitvec = "0.22.1"
-=======
 tokio = { version = "1.5.0", features = ["full", "rt-multi-thread"] }
 serde = { version = "1.0.125", features = ["derive"] }
 serde_json = "1.0.64"
->>>>>>> 801e480d
 blake2 = "0.9.1"
 bytes = "1.0.1"
-<<<<<<< HEAD
-=======
 bitvec = "0.22.3"
 regex = "1.4.5"
 rand = "0.8.3"
->>>>>>> 801e480d
 chrono = { version = "0.4.19", features = ["serde"] }
 clap = "3.0.0-beta.2"
 doc-comment = "0.3.3"
@@ -96,12 +84,8 @@
 pcarp = { version = "1.2.0", optional = true }
 
 # rpc_client only
-<<<<<<< HEAD
-=======
+colored_json = { version = "2.1.0", optional = true }
 reqwest = { version = "0.11.3", optional = true, default-features = false, features = ["rustls-tls"] }
->>>>>>> 801e480d
-colored_json = { version = "2.1.0", optional = true }
-reqwest = { version = "0.11.2", optional = true, default-features = false, features = ["rustls-tls"] }
 serde_with = { version = "1.8.0", optional = true, features = ["chrono"] }
 
 # rpc_server only
