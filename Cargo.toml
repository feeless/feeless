[package]
name = "feeless"
version = "0.1.12-alpha.0"
authors = ["gak <gak@gak0.com>"]
edition = "2018"
license = "MIT OR Apache-2.0"
description = "A Nano (cryptocurrency) node and utilities such as nano addresses, hashing blocks, signing, etc."
repository = "https://github.com/feeless/feeless"
documentation = "https://docs.rs/feeless/"
keywords = ["nano", "cryptocurrency", "decentralized"]
categories = ["cryptography::cryptocurrencies", "command-line-utilities"]
homepage = "https://feeless.dev/"

[[example]]
name = "cli"

[features]
default = ["full"]
full = ["pcap", "node", "wallet"]
node = ["sled"]
wallet = []

# pcap needs node for all the messages. This could be moved outside of node in the future.
pcap = ["node", "pcarp", "etherparse"]

[dependencies]
num_cpus = "1.0"
once_cell = "1.7.2"
ansi_term = "0.12"
async-trait = "0.1.42"
hex = "0.4.2"
anyhow = "1.0.38"
clap = "3.0.0-beta.2"
tracing = "0.1"
tracing-subscriber = "0.2"
bigdecimal = { version = "0.2.0", features = ["serde"] }
tokio = { version = "1.4.0", features = ["full", "rt-multi-thread"] }
serde = { version = "1.0.125", features = ["derive"] }
serde_json = "1.0.64"
blake2 = "0.9.1"
num = "0.4.0"
bytes = "1.0.1"
bitvec = "0.21.1"
regex = "1.4.5"
rand = "0.8.3"
chrono = "0.4.19"
doc-comment = "0.3.3"
fd-lock = "2.0.0"
<<<<<<< HEAD
ctr = "0.6.0"
aes = "0.6.0"
dialoguer = "0.8.0"
ed25519-dalek-bip32 = "0.1.1"
pbkdf2 = "0.7"
rand_core = { version = "0.6", features = ["std"] }
=======
thiserror = "1.0.24"

# This is a modified version of https://github.com/Fiono11/tiny-bip39
# which uses thiserror for error handling instead of anyhow.
# https://github.com/Fiono11/tiny-bip39/commit/d2b3e6a52be395fd652e546080e430ac71bb6c66
# It lives in external/tiny-bip39
bip39 = { version = "0.8.0", package = "tiny-bip39-feeless" }
>>>>>>> a6c16d27

# This is a modified version of https://github.com/jpopesculian/ed25519-dalek-bip32
# which uses thiserror for error handling instead of failure.
# https://github.com/Fiono11/ed25519-dalek-bip32/commit/dfda6b45c22b9260d3937dcd4b96dd1f3bc92ae8
# It lives in external/ed25519-dalek-bip32
ed25519-dalek-bip32 = { version = "0.1.1", package = "ed25519-dalek-bip32-feeless" }

# This is a modified version of https://github.com/dalek-cryptography/ed25519-dalek
# which hashes using blake2b instead of sha256.
# https://github.com/gak/ed25519-dalek/commit/82ba167fdb3a7f667812f309acc98241e0959c8f
# It lives in external/ed25519-dalek
ed25519-dalek = { version = "1.0.1", package = "ed25519-dalek-blake2-feeless" }

# node only
sled = { version = "0.34.6", optional = true }

# pcap only
pcarp = { version = "1.2.0", optional = true }
etherparse = { version = "0.9.0", optional = true }

[dev-dependencies]
cmd_lib = "1.0.1"<|MERGE_RESOLUTION|>--- conflicted
+++ resolved
@@ -46,14 +46,11 @@
 chrono = "0.4.19"
 doc-comment = "0.3.3"
 fd-lock = "2.0.0"
-<<<<<<< HEAD
 ctr = "0.6.0"
 aes = "0.6.0"
 dialoguer = "0.8.0"
-ed25519-dalek-bip32 = "0.1.1"
 pbkdf2 = "0.7"
 rand_core = { version = "0.6", features = ["std"] }
-=======
 thiserror = "1.0.24"
 
 # This is a modified version of https://github.com/Fiono11/tiny-bip39
@@ -61,7 +58,6 @@
 # https://github.com/Fiono11/tiny-bip39/commit/d2b3e6a52be395fd652e546080e430ac71bb6c66
 # It lives in external/tiny-bip39
 bip39 = { version = "0.8.0", package = "tiny-bip39-feeless" }
->>>>>>> a6c16d27
 
 # This is a modified version of https://github.com/jpopesculian/ed25519-dalek-bip32
 # which uses thiserror for error handling instead of failure.
