--- conflicted
+++ resolved
@@ -74,8 +74,4 @@
 etherparse = { version = "0.9.0", optional = true }
 
 [dev-dependencies]
-<<<<<<< HEAD
-cmd_lib = "1.0.1"
-=======
-cmd_lib = "1.0.4"
->>>>>>> bde73f35
+cmd_lib = "1.0.4"