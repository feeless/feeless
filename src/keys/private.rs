<<<<<<< HEAD
use crate::{expect_len, hexify, Address, Error, Public, Signature};
use ed25519_dalek::ed25519::signature::Signature as InternalSignature;
use ed25519_dalek::ExpandedSecretKey;
use rand::RngCore;
=======
use crate::encoding::deserialize_from_str;
use crate::{expect_len, Address, Public, Signature};
use crate::{to_hex, Error};
use ed25519_dalek::ed25519::signature::Signature as InternalSignature;
use ed25519_dalek::ExpandedSecretKey;
use rand::RngCore;
use serde::{Deserialize, Deserializer, Serialize, Serializer};
>>>>>>> ba3c38cc
use std::convert::TryFrom;
use std::str::FromStr;

/// 256 bit private key which can generate a public key.
<<<<<<< HEAD
#[derive(Clone)]
=======
#[derive(Clone, Debug)]
>>>>>>> ba3c38cc
pub struct Private([u8; Private::LEN]);

hexify!(Private, "private key");

impl Private {
    pub(crate) const LEN: usize = 32;

    pub fn random() -> Self {
        let mut private = Private::zero();
        rand::thread_rng().fill_bytes(&mut private.0);
        private
    }

    /// Generate the public key for this private key.
    ///
    /// If you wish to convert this private key to a Nano address you will need to take another
    /// step:
    /// ```
    /// use feeless::Private;
    /// use std::str::FromStr;
    ///
    /// # fn main() -> anyhow::Result<()> {
    /// let s = "0000000000000000000000000000000000000000000000000000000000000000";
    /// let address = Private::from_str(s)?.to_public()?.to_address();
    /// # Ok(())
    /// # }
    /// ```
    pub fn to_public(&self) -> Result<Public, Error> {
        Ok(Public::from(self.internal_public()?))
    }

    pub(crate) fn internal_public(&self) -> Result<ed25519_dalek::PublicKey, Error> {
        let dalek = self.to_ed25519_dalek()?;
        Ok(ed25519_dalek::PublicKey::from(&dalek))
    }

    pub fn to_address(&self) -> Result<Address, Error> {
        Ok(self.to_public()?.to_address())
    }

    pub fn sign(&self, message: &[u8]) -> Result<Signature, Error> {
        let dalek = self.to_ed25519_dalek()?;
        let expanded_secret = ExpandedSecretKey::from(&dalek);
        let internal_signed = expanded_secret.sign(message, &self.internal_public()?);
        Signature::try_from(internal_signed.as_bytes())
    }

    // Not public because we don't want users to accidentally generate this key.
    fn zero() -> Self {
        Self([0u8; 32])
    }

    fn to_ed25519_dalek(&self) -> Result<ed25519_dalek::SecretKey, Error> {
        Ok(
            ed25519_dalek::SecretKey::from_bytes(&self.0).map_err(|e| Error::SignatureError {
                msg: String::from("Converting to SecretKey"),
                source: e,
            })?,
        )
    }

    pub fn as_hex(&self) -> String {
        to_hex(self.0.as_ref())
    }
}

impl std::fmt::Display for Private {
    fn fmt(&self, f: &mut std::fmt::Formatter<'_>) -> std::fmt::Result {
        write!(f, "{:X}", &self)
    }
}

<<<<<<< HEAD
=======
impl FromStr for Private {
    type Err = Error;

    fn from_str(s: &str) -> Result<Self, Self::Err> {
        expect_len(s.len(), Self::LEN * 2, "hex private key")?;
        let vec = hex::decode(s.as_bytes()).map_err(|e| Error::FromHexError {
            msg: String::from("Decoding hex public key"),
            source: e,
        })?;
        let bytes = vec.as_slice();
        Self::try_from(bytes)
    }
}

impl Serialize for Private {
    fn serialize<S>(&self, serializer: S) -> Result<<S as Serializer>::Ok, <S as Serializer>::Error>
    where
        S: Serializer,
    {
        serializer.serialize_str(to_hex(&self.0).as_str())
    }
}

impl<'de> Deserialize<'de> for Private {
    fn deserialize<D>(deserializer: D) -> Result<Self, <D as Deserializer<'de>>::Error>
    where
        D: Deserializer<'de>,
    {
        deserialize_from_str(deserializer)
    }
}

>>>>>>> ba3c38cc
#[cfg(test)]
mod tests {
    use crate::Seed;

    #[tokio::test]
    async fn signing() {
        let message = [1, 2, 3, 4, 5];
        let private = Seed::random().derive(0);
        let public = private.to_public().unwrap();
        let signature = private.sign(&message).unwrap();
        assert!(public.verify(&message, &signature).is_ok());
    }
}<|MERGE_RESOLUTION|>--- conflicted
+++ resolved
@@ -1,26 +1,12 @@
-<<<<<<< HEAD
 use crate::{expect_len, hexify, Address, Error, Public, Signature};
 use ed25519_dalek::ed25519::signature::Signature as InternalSignature;
 use ed25519_dalek::ExpandedSecretKey;
 use rand::RngCore;
-=======
-use crate::encoding::deserialize_from_str;
-use crate::{expect_len, Address, Public, Signature};
-use crate::{to_hex, Error};
-use ed25519_dalek::ed25519::signature::Signature as InternalSignature;
-use ed25519_dalek::ExpandedSecretKey;
-use rand::RngCore;
-use serde::{Deserialize, Deserializer, Serialize, Serializer};
->>>>>>> ba3c38cc
 use std::convert::TryFrom;
 use std::str::FromStr;
 
 /// 256 bit private key which can generate a public key.
-<<<<<<< HEAD
 #[derive(Clone)]
-=======
-#[derive(Clone, Debug)]
->>>>>>> ba3c38cc
 pub struct Private([u8; Private::LEN]);
 
 hexify!(Private, "private key");
@@ -93,41 +79,6 @@
     }
 }
 
-<<<<<<< HEAD
-=======
-impl FromStr for Private {
-    type Err = Error;
-
-    fn from_str(s: &str) -> Result<Self, Self::Err> {
-        expect_len(s.len(), Self::LEN * 2, "hex private key")?;
-        let vec = hex::decode(s.as_bytes()).map_err(|e| Error::FromHexError {
-            msg: String::from("Decoding hex public key"),
-            source: e,
-        })?;
-        let bytes = vec.as_slice();
-        Self::try_from(bytes)
-    }
-}
-
-impl Serialize for Private {
-    fn serialize<S>(&self, serializer: S) -> Result<<S as Serializer>::Ok, <S as Serializer>::Error>
-    where
-        S: Serializer,
-    {
-        serializer.serialize_str(to_hex(&self.0).as_str())
-    }
-}
-
-impl<'de> Deserialize<'de> for Private {
-    fn deserialize<D>(deserializer: D) -> Result<Self, <D as Deserializer<'de>>::Error>
-    where
-        D: Deserializer<'de>,
-    {
-        deserialize_from_str(deserializer)
-    }
-}
-
->>>>>>> ba3c38cc
 #[cfg(test)]
 mod tests {
     use crate::Seed;
