use crate::Error;
use crate::{expect_len, Address, Public, Signature};
use ed25519_dalek::ed25519::signature::Signature as InternalSignature;
use ed25519_dalek::ExpandedSecretKey;
use rand::RngCore;
use serde::{Deserialize, Serialize};
use std::convert::TryFrom;
use std::str::FromStr;
use crate::FeelessError;

/// 256 bit private key which can generate a public key.
#[derive(Clone, Serialize, Deserialize, Debug)]
pub struct Private([u8; Private::LEN]);

impl Private {
    pub(crate) const LEN: usize = 32;

    pub fn random() -> Self {
        let mut private = Private::zero();
        rand::thread_rng().fill_bytes(&mut private.0);
        private
    }

    /// Generate the public key for this private key.
    ///
    /// If you wish to convert this private key to a Nano address you will need to take another
    /// step:
    /// ```
    /// use feeless::Private;
    /// use std::str::FromStr;
    ///
    /// # fn main() -> anyhow::Result<()> {
    /// let s = "0000000000000000000000000000000000000000000000000000000000000000";
    /// let address = Private::from_str(s)?.to_public()?.to_address();
    /// # Ok(())
    /// # }
    /// ```
<<<<<<< HEAD
    pub fn to_public(&self) -> Result<Public, Error> {
        Ok(Public::from(self.internal_public()?))
    }

    pub(crate) fn internal_public(&self) -> Result<ed25519_dalek::PublicKey, Error> {
=======
    pub fn to_public(&self) -> Result<Public, FeelessError> {
        Ok(Public::from(self.internal_public()?))
    }

    pub(crate) fn internal_public(&self) -> Result<ed25519_dalek::PublicKey, FeelessError> {
>>>>>>> bde73f35
        let dalek = self.to_ed25519_dalek()?;
        Ok(ed25519_dalek::PublicKey::from(&dalek))
    }

<<<<<<< HEAD
    pub fn to_address(&self) -> Result<Address, Error> {
        Ok(self.to_public()?.to_address())
    }

    pub fn sign(&self, message: &[u8]) -> Result<Signature, Error> {
=======
    pub fn to_address(&self) -> Result<Address, FeelessError> {
        Ok(self.to_public()?.to_address())
    }

    pub fn sign(&self, message: &[u8]) -> Result<Signature, FeelessError> {
>>>>>>> bde73f35
        let dalek = self.to_ed25519_dalek()?;
        let expanded_secret = ExpandedSecretKey::from(&dalek);
        let internal_signed = expanded_secret.sign(message, &self.internal_public()?);
        Signature::try_from(internal_signed.as_bytes())
    }

    // Not public because we don't want users to accidentally generate this key.
    fn zero() -> Self {
        Self([0u8; 32])
    }

<<<<<<< HEAD
    fn to_ed25519_dalek(&self) -> Result<ed25519_dalek::SecretKey, Error> {
        Ok(
            ed25519_dalek::SecretKey::from_bytes(&self.0).map_err(|e| Error::SignatureError {
                msg: String::from("Converting to SecretKey"),
                source: e,
            })?,
=======
    fn to_ed25519_dalek(&self) -> Result<ed25519_dalek::SecretKey, FeelessError> {
        Ok(ed25519_dalek::SecretKey::from_bytes(&self.0)
            .map_err(|e| FeelessError::SignatureError {
                msg: String::from("Converting to SecretKey"),
                source: e,
            })?
>>>>>>> bde73f35
        )
    }
}

impl TryFrom<&[u8]> for Private {
<<<<<<< HEAD
    type Error = Error;
=======
    type Error = FeelessError;
>>>>>>> bde73f35

    fn try_from(bytes: &[u8]) -> Result<Self, Self::Error> {
        expect_len(bytes.len(), Private::LEN, "Private key")?;
        let x = <[u8; Self::LEN]>::try_from(bytes)?;
        Ok(Self(x))
    }
}

impl std::fmt::UpperHex for Private {
    fn fmt(&self, f: &mut std::fmt::Formatter<'_>) -> std::fmt::Result {
        crate::encoding::hex_formatter(f, &self.0)
    }
}

impl std::fmt::Display for Private {
    fn fmt(&self, f: &mut std::fmt::Formatter<'_>) -> std::fmt::Result {
        write!(f, "{:X}", &self)
    }
}

impl FromStr for Private {
<<<<<<< HEAD
    type Err = Error;

    fn from_str(s: &str) -> Result<Self, Self::Err> {
        expect_len(s.len(), Self::LEN * 2, "hex private key")?;
        let vec = hex::decode(s.as_bytes()).map_err(|e| Error::FromHexError {
            msg: String::from("Decoding hex public key"),
            source: e,
        })?;
=======
    type Err = FeelessError;

    fn from_str(s: &str) -> Result<Self, Self::Err> {
        expect_len(s.len(), Self::LEN * 2, "hex private key")?;
        let vec = hex::decode(s.as_bytes())
            .map_err(|e| FeelessError::FromHexError {
                msg: String::from("Decoding hex public key"),
                source: e,
            })?;
>>>>>>> bde73f35
        let bytes = vec.as_slice();
        Self::try_from(bytes)
    }
}

#[cfg(test)]
mod tests {
    use crate::Seed;

    #[tokio::test]
    async fn signing() {
        let message = [1, 2, 3, 4, 5];
        let private = Seed::random().derive(0);
        let public = private.to_public().unwrap();
        let signature = private.sign(&message).unwrap();
        assert!(public.verify(&message, &signature).is_ok());
    }
}<|MERGE_RESOLUTION|>--- conflicted
+++ resolved
@@ -1,12 +1,12 @@
 use crate::Error;
 use crate::{expect_len, Address, Public, Signature};
+use anyhow::Context;
 use ed25519_dalek::ed25519::signature::Signature as InternalSignature;
 use ed25519_dalek::ExpandedSecretKey;
 use rand::RngCore;
 use serde::{Deserialize, Serialize};
 use std::convert::TryFrom;
 use std::str::FromStr;
-use crate::FeelessError;
 
 /// 256 bit private key which can generate a public key.
 #[derive(Clone, Serialize, Deserialize, Debug)]
@@ -35,36 +35,20 @@
     /// # Ok(())
     /// # }
     /// ```
-<<<<<<< HEAD
     pub fn to_public(&self) -> Result<Public, Error> {
         Ok(Public::from(self.internal_public()?))
     }
 
     pub(crate) fn internal_public(&self) -> Result<ed25519_dalek::PublicKey, Error> {
-=======
-    pub fn to_public(&self) -> Result<Public, FeelessError> {
-        Ok(Public::from(self.internal_public()?))
-    }
-
-    pub(crate) fn internal_public(&self) -> Result<ed25519_dalek::PublicKey, FeelessError> {
->>>>>>> bde73f35
         let dalek = self.to_ed25519_dalek()?;
         Ok(ed25519_dalek::PublicKey::from(&dalek))
     }
 
-<<<<<<< HEAD
     pub fn to_address(&self) -> Result<Address, Error> {
         Ok(self.to_public()?.to_address())
     }
 
     pub fn sign(&self, message: &[u8]) -> Result<Signature, Error> {
-=======
-    pub fn to_address(&self) -> Result<Address, FeelessError> {
-        Ok(self.to_public()?.to_address())
-    }
-
-    pub fn sign(&self, message: &[u8]) -> Result<Signature, FeelessError> {
->>>>>>> bde73f35
         let dalek = self.to_ed25519_dalek()?;
         let expanded_secret = ExpandedSecretKey::from(&dalek);
         let internal_signed = expanded_secret.sign(message, &self.internal_public()?);
@@ -76,31 +60,18 @@
         Self([0u8; 32])
     }
 
-<<<<<<< HEAD
     fn to_ed25519_dalek(&self) -> Result<ed25519_dalek::SecretKey, Error> {
         Ok(
             ed25519_dalek::SecretKey::from_bytes(&self.0).map_err(|e| Error::SignatureError {
                 msg: String::from("Converting to SecretKey"),
                 source: e,
             })?,
-=======
-    fn to_ed25519_dalek(&self) -> Result<ed25519_dalek::SecretKey, FeelessError> {
-        Ok(ed25519_dalek::SecretKey::from_bytes(&self.0)
-            .map_err(|e| FeelessError::SignatureError {
-                msg: String::from("Converting to SecretKey"),
-                source: e,
-            })?
->>>>>>> bde73f35
         )
     }
 }
 
 impl TryFrom<&[u8]> for Private {
-<<<<<<< HEAD
     type Error = Error;
-=======
-    type Error = FeelessError;
->>>>>>> bde73f35
 
     fn try_from(bytes: &[u8]) -> Result<Self, Self::Error> {
         expect_len(bytes.len(), Private::LEN, "Private key")?;
@@ -122,7 +93,6 @@
 }
 
 impl FromStr for Private {
-<<<<<<< HEAD
     type Err = Error;
 
     fn from_str(s: &str) -> Result<Self, Self::Err> {
@@ -131,17 +101,6 @@
             msg: String::from("Decoding hex public key"),
             source: e,
         })?;
-=======
-    type Err = FeelessError;
-
-    fn from_str(s: &str) -> Result<Self, Self::Err> {
-        expect_len(s.len(), Self::LEN * 2, "hex private key")?;
-        let vec = hex::decode(s.as_bytes())
-            .map_err(|e| FeelessError::FromHexError {
-                msg: String::from("Decoding hex public key"),
-                source: e,
-            })?;
->>>>>>> bde73f35
         let bytes = vec.as_slice();
         Self::try_from(bytes)
     }
