use crate::encoding::{blake2b, deserialize_from_string};
use crate::{expect_len, to_hex, Private};

use crate::Error;
use bytes::{BufMut, BytesMut};
use rand::RngCore;
use serde::{Deserialize, Deserializer, Serialize, Serializer};
use std::convert::TryFrom;
use std::fmt::{Debug, Formatter};
use std::str::FromStr;
use crate::FeelessError;

/// 256 bit seed used to derive multiple addresses.
///
/// See https://docs.nano.org/integration-guides/the-basics/#seed for details.
#[derive(Clone, PartialEq)]
pub struct Seed(pub [u8; Seed::LEN]);

impl Seed {
    const LEN: usize = 32;

    pub fn zero() -> Self {
        Self([0; Self::LEN])
    }

    /// Generate a secure random seed.
    pub fn random() -> Self {
        let mut seed = Seed::zero();
        rand::thread_rng().fill_bytes(&mut seed.0);
        seed
    }

    /// Derive a private key from the seed with an index.
    ///
    /// https://docs.nano.org/integration-guides/the-basics/#seed
    pub fn derive(&self, index: u32) -> Private {
        let mut buf = BytesMut::with_capacity(Self::LEN + 4); // seed + index
        buf.put(self.0.as_ref());
        buf.put_u32(index);

        let result = blake2b(Self::LEN, &buf);

        // Expect this to work all the time because it's coming from known correct types.
        Private::try_from(result.as_ref()).expect("conversion from seed")
    }
}

impl FromStr for Seed {
<<<<<<< HEAD
    type Err = Error;
=======
    type Err = FeelessError;
>>>>>>> bde73f35

    fn from_str(s: &str) -> Result<Self, Self::Err> {
        expect_len(s.len(), Seed::LEN * 2, "Seed")?;
        let mut seed = Seed::zero();
<<<<<<< HEAD
        hex::decode_to_slice(s, &mut seed.0).map_err(|e| Error::FromHexError {
            msg: String::from("Decoding seed"),
            source: e,
        })?;
=======
        hex::decode_to_slice(s, &mut seed.0)
            .map_err(|e| FeelessError::FromHexError {
                msg: String::from("Decoding seed"),
                source: e,
            })?;
>>>>>>> bde73f35
        Ok(seed)
    }
}

impl TryFrom<&[u8]> for Seed {
<<<<<<< HEAD
    type Error = Error;
=======
    type Error = FeelessError;
>>>>>>> bde73f35

    fn try_from(value: &[u8]) -> Result<Self, Self::Error> {
        expect_len(value.len(), Seed::LEN, "Seed")?;
        let mut seed = Seed::zero();
        seed.0.copy_from_slice(value);
        Ok(seed)
    }
}

impl std::fmt::Display for Seed {
    fn fmt(&self, f: &mut std::fmt::Formatter<'_>) -> std::fmt::Result {
        crate::encoding::hex_formatter(f, &self.0)
    }
}

impl Debug for Seed {
    fn fmt(&self, f: &mut Formatter<'_>) -> std::fmt::Result {
        crate::encoding::hex_formatter(f, &self.0)
    }
}

impl Serialize for Seed {
    fn serialize<S>(&self, serializer: S) -> Result<<S as Serializer>::Ok, <S as Serializer>::Error>
    where
        S: Serializer,
    {
        serializer.serialize_str(to_hex(&self.0).as_str())
    }
}

impl<'de> Deserialize<'de> for Seed {
    fn deserialize<D>(deserializer: D) -> Result<Self, <D as Deserializer<'de>>::Error>
    where
        D: Deserializer<'de>,
    {
        deserialize_from_string(deserializer)
    }
}<|MERGE_RESOLUTION|>--- conflicted
+++ resolved
@@ -1,14 +1,12 @@
 use crate::encoding::{blake2b, deserialize_from_string};
+use crate::Error;
 use crate::{expect_len, to_hex, Private};
-
-use crate::Error;
 use bytes::{BufMut, BytesMut};
 use rand::RngCore;
 use serde::{Deserialize, Deserializer, Serialize, Serializer};
 use std::convert::TryFrom;
 use std::fmt::{Debug, Formatter};
 use std::str::FromStr;
-use crate::FeelessError;
 
 /// 256 bit seed used to derive multiple addresses.
 ///
@@ -46,37 +44,21 @@
 }
 
 impl FromStr for Seed {
-<<<<<<< HEAD
     type Err = Error;
-=======
-    type Err = FeelessError;
->>>>>>> bde73f35
 
     fn from_str(s: &str) -> Result<Self, Self::Err> {
         expect_len(s.len(), Seed::LEN * 2, "Seed")?;
         let mut seed = Seed::zero();
-<<<<<<< HEAD
         hex::decode_to_slice(s, &mut seed.0).map_err(|e| Error::FromHexError {
             msg: String::from("Decoding seed"),
             source: e,
         })?;
-=======
-        hex::decode_to_slice(s, &mut seed.0)
-            .map_err(|e| FeelessError::FromHexError {
-                msg: String::from("Decoding seed"),
-                source: e,
-            })?;
->>>>>>> bde73f35
         Ok(seed)
     }
 }
 
 impl TryFrom<&[u8]> for Seed {
-<<<<<<< HEAD
     type Error = Error;
-=======
-    type Error = FeelessError;
->>>>>>> bde73f35
 
     fn try_from(value: &[u8]) -> Result<Self, Self::Error> {
         expect_len(value.len(), Seed::LEN, "Seed")?;
