mod account_balance;
mod account_block_count;
mod account_get;
mod account_history;
mod account_info;
mod account_key;
mod account_representative;
mod account_weight;
mod accounts_balances;
mod accounts_frontiers;
mod active_difficulty;
mod available_supply;
mod block_account;
mod block_confirm;
mod block_count;
<<<<<<< HEAD
=======
mod block_create;
>>>>>>> cab527dd
mod block_info;
mod process;
mod work_validate;
mod accounts_pending;

pub use account_balance::{AccountBalanceRequest, AccountBalanceResponse};
pub use account_block_count::{AccountBlockCountRequest, AccountBlockCountResponse};
pub use account_get::{AccountGetRequest, AccountGetResponse};
pub use account_history::{AccountHistoryEntry, AccountHistoryRequest, AccountHistoryResponse};
pub use account_info::{AccountInfoRequest, AccountInfoResponse};
pub use account_key::{AccountKeyRequest, AccountKeyResponse};
pub use account_representative::{AccountRepresentativeRequest, AccountRepresentativeResponse};
pub use account_weight::{AccountWeightRequest, AccountWeightResponse};
pub use accounts_balances::{AccountsBalancesRequest, AccountsBalancesResponse};
pub use accounts_frontiers::{AccountsFrontiersRequest, AccountsFrontiersResponse};
pub use active_difficulty::{ActiveDifficultyRequest, ActiveDifficultyResponse};
pub use available_supply::{AvailableSupplyRequest, AvailableSupplyResponse};
pub use block_account::{BlockAccountRequest, BlockAccountResponse};
pub use block_confirm::{BlockConfirmRequest, BlockConfirmResponse};
pub use block_count::{BlockCountRequest, BlockCountResponse};
<<<<<<< HEAD
=======
pub use block_create::{BlockCreateRequest, BlockCreateResponse};
>>>>>>> cab527dd
pub use block_info::{BlockInfoRequest, BlockInfoResponse};
pub use accounts_pending::{AccountsPendingRequest, AccountsPendingResponse};
use clap::Clap;
pub use process::{ProcessRequest, ProcessResponse};
use serde::{de, Deserialize, Deserializer, Serialize, Serializer};
use std::fmt::Display;
use std::ops::Deref;
use std::str::FromStr;
pub use work_validate::{WorkValidateRequest, WorkValidateResponse};

#[derive(Debug, Clap, Deserialize)]
#[serde(tag = "action", rename_all = "snake_case")]
pub enum Command {
    AccountBalance(AccountBalanceRequest),
    AccountHistory(AccountHistoryRequest),
    AccountInfo(AccountInfoRequest),
    ActiveDifficulty(ActiveDifficultyRequest),
    Process(ProcessRequest),
    AccountBlockCount(AccountBlockCountRequest),
    AccountGet(AccountGetRequest),
    AccountKey(AccountKeyRequest),
    AccountRepresentative(AccountRepresentativeRequest),
    AccountsBalances(AccountsBalancesRequest),
    AccountWeight(AccountWeightRequest),
    AccountsFrontiers(AccountsFrontiersRequest),
    AvailableSupply(AvailableSupplyRequest),
    BlockAccount(BlockAccountRequest),
    BlockConfirm(BlockConfirmRequest),
    BlockCount(BlockCountRequest),
    BlockCreate(BlockCreateRequest),
    BlockInfo(BlockInfoRequest),
    WorkValidate(WorkValidateRequest),
    AccountBlockCount(AccountBlockCountRequest),
    AccountGet(AccountGetRequest),
    AccountKey(AccountKeyRequest),
    AccountRepresentative(AccountRepresentativeRequest),
    AccountWeight(AccountWeightRequest),
    AccountsBalances(AccountsBalancesRequest),
    AccountsFrontiers(AccountsFrontiersRequest),
    AvailableSupply(AvailableSupplyRequest),
    BlockAccount(BlockAccountRequest),
    BlockConfirm(BlockConfirmRequest),
    BlockCount(BlockCountRequest),
    AccountsPending(AccountsPendingRequest),
}

pub(crate) fn from_str<'de, T, D>(deserializer: D) -> std::result::Result<T, D::Error>
where
    T: FromStr,
    T::Err: Display,
    D: Deserializer<'de>,
{
    let s = String::deserialize(deserializer)?;
    T::from_str(&s).map_err(de::Error::custom)
}

pub(crate) fn from_str_option<'de, T, D>(deserializer: D) -> std::result::Result<Option<T>, D::Error>
where
    T: FromStr,
    T::Err: Display,
    D: Deserializer<'de>,
{
    let s = String::deserialize(deserializer)?;
    T::from_str(&s).map_err(de::Error::custom).map(|res| Some(res))
}

pub fn as_str<V, S>(v: &V, serializer: S) -> Result<S::Ok, S::Error>
where
    S: Serializer,
    V: Display,
{
    serializer.serialize_str(v.to_string().as_str())
}

pub fn as_str_option<V, S>(v: &Option<V>, serializer: S) -> Result<S::Ok, S::Error>
where
    S: Serializer,
    V: Display,
{   
    match v {
        Some(a) => serializer.serialize_str(a.to_string().as_str()),
        None => serializer.serialize_str("".to_string().as_str()),
    }
}

#[derive(Debug, Serialize, Deserialize, Clone)]
pub(crate) struct AlwaysTrue(bool);

impl Default for AlwaysTrue {
    fn default() -> Self {
        Self(true)
    }
}

impl Deref for AlwaysTrue {
    type Target = bool;

    fn deref(&self) -> &Self::Target {
        &self.0
    }
}<|MERGE_RESOLUTION|>--- conflicted
+++ resolved
@@ -8,19 +8,16 @@
 mod account_weight;
 mod accounts_balances;
 mod accounts_frontiers;
+mod accounts_pending;
 mod active_difficulty;
 mod available_supply;
 mod block_account;
 mod block_confirm;
 mod block_count;
-<<<<<<< HEAD
-=======
 mod block_create;
->>>>>>> cab527dd
 mod block_info;
 mod process;
 mod work_validate;
-mod accounts_pending;
 
 pub use account_balance::{AccountBalanceRequest, AccountBalanceResponse};
 pub use account_block_count::{AccountBlockCountRequest, AccountBlockCountResponse};
@@ -32,17 +29,14 @@
 pub use account_weight::{AccountWeightRequest, AccountWeightResponse};
 pub use accounts_balances::{AccountsBalancesRequest, AccountsBalancesResponse};
 pub use accounts_frontiers::{AccountsFrontiersRequest, AccountsFrontiersResponse};
+pub use accounts_pending::{AccountsPendingRequest, AccountsPendingResponse};
 pub use active_difficulty::{ActiveDifficultyRequest, ActiveDifficultyResponse};
 pub use available_supply::{AvailableSupplyRequest, AvailableSupplyResponse};
 pub use block_account::{BlockAccountRequest, BlockAccountResponse};
 pub use block_confirm::{BlockConfirmRequest, BlockConfirmResponse};
 pub use block_count::{BlockCountRequest, BlockCountResponse};
-<<<<<<< HEAD
-=======
 pub use block_create::{BlockCreateRequest, BlockCreateResponse};
->>>>>>> cab527dd
 pub use block_info::{BlockInfoRequest, BlockInfoResponse};
-pub use accounts_pending::{AccountsPendingRequest, AccountsPendingResponse};
 use clap::Clap;
 pub use process::{ProcessRequest, ProcessResponse};
 use serde::{de, Deserialize, Deserializer, Serialize, Serializer};
@@ -68,22 +62,11 @@
     AccountsFrontiers(AccountsFrontiersRequest),
     AvailableSupply(AvailableSupplyRequest),
     BlockAccount(BlockAccountRequest),
-    BlockConfirm(BlockConfirmRequest),
     BlockCount(BlockCountRequest),
     BlockCreate(BlockCreateRequest),
     BlockInfo(BlockInfoRequest),
     WorkValidate(WorkValidateRequest),
-    AccountBlockCount(AccountBlockCountRequest),
-    AccountGet(AccountGetRequest),
-    AccountKey(AccountKeyRequest),
-    AccountRepresentative(AccountRepresentativeRequest),
-    AccountWeight(AccountWeightRequest),
-    AccountsBalances(AccountsBalancesRequest),
-    AccountsFrontiers(AccountsFrontiersRequest),
-    AvailableSupply(AvailableSupplyRequest),
-    BlockAccount(BlockAccountRequest),
     BlockConfirm(BlockConfirmRequest),
-    BlockCount(BlockCountRequest),
     AccountsPending(AccountsPendingRequest),
 }
 
@@ -97,14 +80,18 @@
     T::from_str(&s).map_err(de::Error::custom)
 }
 
-pub(crate) fn from_str_option<'de, T, D>(deserializer: D) -> std::result::Result<Option<T>, D::Error>
+pub(crate) fn from_str_option<'de, T, D>(
+    deserializer: D,
+) -> std::result::Result<Option<T>, D::Error>
 where
     T: FromStr,
     T::Err: Display,
     D: Deserializer<'de>,
 {
     let s = String::deserialize(deserializer)?;
-    T::from_str(&s).map_err(de::Error::custom).map(|res| Some(res))
+    T::from_str(&s)
+        .map_err(de::Error::custom)
+        .map(|res| Some(res))
 }
 
 pub fn as_str<V, S>(v: &V, serializer: S) -> Result<S::Ok, S::Error>
@@ -119,7 +106,7 @@
 where
     S: Serializer,
     V: Display,
-{   
+{
     match v {
         Some(a) => serializer.serialize_str(a.to_string().as_str()),
         None => serializer.serialize_str("".to_string().as_str()),
