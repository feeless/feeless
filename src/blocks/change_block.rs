use crate::blocks::BlockHash;
use crate::{Public, Signature, Work};
use serde::{Deserialize, Serialize};

<<<<<<< HEAD
#[derive(Debug, Clone, PartialEq, Eq, Clap)]
=======
#[derive(Debug, Clone, Serialize, Deserialize, PartialEq, Eq)]
>>>>>>> ba3c38cc
pub struct ChangeBlock {
    previous: BlockHash,
    representative: Public,
    pub work: Option<Work>,
    pub signature: Option<Signature>,
}<|MERGE_RESOLUTION|>--- conflicted
+++ resolved
@@ -2,11 +2,7 @@
 use crate::{Public, Signature, Work};
 use serde::{Deserialize, Serialize};
 
-<<<<<<< HEAD
-#[derive(Debug, Clone, PartialEq, Eq, Clap)]
-=======
-#[derive(Debug, Clone, Serialize, Deserialize, PartialEq, Eq)]
->>>>>>> ba3c38cc
+#[derive(Debug, Clone, PartialEq, Eq)]
 pub struct ChangeBlock {
     previous: BlockHash,
     representative: Public,
