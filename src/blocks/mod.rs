--- conflicted
+++ resolved
@@ -13,6 +13,7 @@
 use crate::node::Header;
 
 use crate::encoding::blake2b;
+use crate::errors;
 use crate::keys::public::to_address;
 use crate::network::Network;
 use crate::{Private, Public, Rai, Signature, Work};
@@ -27,13 +28,9 @@
 use serde::{Deserialize, Serialize};
 pub(crate) use state_block::deserialize_to_unsure_link;
 pub use state_block::{Link, StateBlock, Subtype};
-<<<<<<< HEAD
 use std::fmt::{Display, Formatter};
 use std::str::FromStr;
-use tracing::trace;
-=======
 use strum_macros::EnumString;
->>>>>>> 02067181
 
 #[derive(Debug, Clone, Eq, PartialEq, Serialize, Deserialize, EnumString)]
 #[serde(rename_all = "snake_case")]
@@ -149,10 +146,11 @@
 }
 
 impl FromStr for Previous {
-    type Err = anyhow::Error;
-
-    fn from_str(s: &str) -> Result<Self, Self::Err> {
-        Previous::try_from(hex::decode(s.as_bytes())?.as_slice())
+    type Err = errors::Error;
+
+    fn from_str(s: &str) -> errors::Result<Self> {
+        let previous = Previous::try_from(hex::decode(s.as_bytes())?.as_slice())?;
+        Ok(previous)
     }
 }
 
@@ -445,7 +443,6 @@
     }
 }
 
-<<<<<<< HEAD
 impl Display for Block {
     fn fmt(&self, f: &mut Formatter<'_>) -> std::fmt::Result {
         let work_render = match &self.work {
@@ -464,10 +461,7 @@
     }
 }
 
-pub fn hash_block(parts: &[&[u8]]) -> anyhow::Result<BlockHash> {
-=======
 pub fn hash_block(parts: &[&[u8]]) -> BlockHash {
->>>>>>> 02067181
     let mut v = Vec::new(); // TODO: with_capacity
     for b in parts {
         v.extend_from_slice(b);
