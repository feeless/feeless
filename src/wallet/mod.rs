//! File storage for seeds and private keys.
//!
//! # Manager
//! A [WalletManager] is provided to store multiple [Wallet]s of different types. The supported
//! wallets are [Wallet::Seed], [Wallet::Private], and (TODO) [Wallet::Phrase].
//!
//! ## Example usage
//! ```
//! use feeless::wallet::WalletManager;
//! use feeless::wallet::WalletId;
//! # use std::fs::remove_file;
//!
//! # #[tokio::main]
//! # async fn main() -> anyhow::Result<()> {
//! let manager = WalletManager::new("my.wallet");
//! // Create if the file doesn't exist.
//! manager.ensure().await?;
//!
//! // Create a new wallet with a random seed.
//! let wallet_id = WalletId::random();
//! let wallet = manager.add_random_seed(wallet_id.to_owned()).await?;
//!
//! // Use the 3rd Nano address.
//! let address = wallet.address(2)?;
//!
//! // Grab an existing wallet
//! let wallet = manager.wallet(&wallet_id).await?;
//!
//! # remove_file("my.wallet")?;
//!
//! # Ok(())
//! # }
//! ```
use crate::phrase::{Language, MnemonicType};
use crate::{to_hex, Address, Phrase, Private, Public, Seed};
use anyhow::{anyhow, Context};
use rand::RngCore;
use serde::de::Error;
use serde::{Deserialize, Deserializer, Serialize, Serializer};
use std::collections::HashMap;
use std::convert::TryFrom;
use std::fmt::{Debug, Formatter};
use std::path::PathBuf;
use std::str::FromStr;
use tokio::fs::File;
<<<<<<< HEAD
use ctr::cipher::stream::{NewStreamCipher, SyncStreamCipher};
use aes;
use dialoguer::{theme::ColorfulTheme, Password};
use tokio::fs::{read, write};
use pbkdf2::{
    password_hash::{PasswordHasher, Salt}, 
    Pbkdf2,
    Params,
};

// `aes` crate provides AES block cipher implementation
type Aes128Ctr = ctr::Ctr128<aes::Aes128>;

const PARAMS: Params = Params {
    rounds: 4096,
    output_length: 16,
};
=======
use crate::FeelessError;
>>>>>>> a6c16d27

/// Manages multiple [Wallet]s of different types of [Wallet]s. **Warning**: Wallet files are not
/// locked (yet).
///
/// There is a concept of a "default" wallet which is a [WalletId] of zeros. This wallet is a
/// wallet that just needs to be used by a user without having to track a random [WalletId].
pub struct WalletManager {
    path: PathBuf,
}

impl WalletManager {
    pub fn new<P: Into<PathBuf>>(path: P) -> Self {
        Self { 
            path: path.into(),
        }
    }

    /// This should be called to create the file if it doesn't exists.
    pub async fn ensure(&self) -> anyhow::Result<()> {
        if self.path.exists() {
            return Ok(());
        }

        let store = WalletStorage::new();
        let file = File::create(&self.path).await?;
        serde_json::to_writer_pretty(file.into_std().await, &store)?;

        Ok(())
    }

    /// An internal method for loading the wallet storage.
    ///
    /// TODO: There should be a file lock around this.
    pub(crate) async fn load_unlocked(&self) -> anyhow::Result<WalletStorage> {
        let file = File::open(&self.path)
            .await
            .with_context(|| format!("Opening {:?}", &self.path))?;
        let store: WalletStorage = serde_json::from_reader(&file.into_std().await)?;
        Ok(store)
    }

    /// An internal method for save the wallet storage.
    ///
    /// TODO: There should be a file lock around this.
    async fn save_unlocked(&self, file: File, store: WalletStorage) -> anyhow::Result<()> {
        Ok(serde_json::to_writer_pretty(file.into_std().await, &store)?)
    }

    pub async fn wallet(&self, reference: &WalletId) -> anyhow::Result<Wallet> {
        // TODO: File lock
        let store = self.load_unlocked().await?;
        Ok(store
            .wallets
            .get(&reference)
            .ok_or_else(|| anyhow!("Wallet reference not found: {:?}", &reference))?
            .to_owned())
    }

    pub async fn apply_keystream(&self, password: &str) -> anyhow::Result<Vec<u8>> {
        let mut data = read(&self.path).await?;
        let nonce = b"and secret nonce";
        let salt = Salt::new("olaaaaaaaaaaaaaa").unwrap();
        let password_hash = Pbkdf2
            .hash_password(password.as_bytes(), None, None, PARAMS.into(), salt)
            .unwrap()
            .hash
            .unwrap();
        let pass = password_hash.as_ref();
        let mut cipher = Aes128Ctr::new(pass.into(), nonce.into());
        cipher.apply_keystream(&mut data);
        Ok(data)
    }

    pub async fn wallet_encrypted(&self, reference: &WalletId, password: &str) -> anyhow::Result<Wallet> {
        let data = self.apply_keystream(&password).await?;
        let wallet_storage: Result<WalletStorage, serde_json::error::Error> = serde_json::from_slice(&data);
        match wallet_storage {
            Ok(store) => { 
                return Ok(store
                    .wallets
                    .get(&reference)
                    .ok_or_else(|| anyhow!("Wallet reference not found: {:?}", &reference))?
                    .to_owned());
            }
            Err(_) => Err(anyhow!("Wrong password")),
        }
    }

    pub async fn add_random_phrase(
        &self,
        id: WalletId,
        mnemonic_type: MnemonicType,
        lang: Language,
    ) -> anyhow::Result<Wallet> {
        let wallet = Wallet::Phrase(Phrase::random(mnemonic_type, lang));
        self.add(id, wallet.clone()).await?;
        Ok(wallet)
    }

    pub async fn add_random_seed(&self, id: WalletId) -> anyhow::Result<Wallet> {
        let wallet = Wallet::Seed(Seed::random());
        self.add(id, wallet.clone()).await?;
        Ok(wallet)
    }

    pub async fn add_random_private(&self, reference: WalletId) -> anyhow::Result<Wallet> {
        let wallet = Wallet::Private(Private::random());
        self.add(reference, wallet.clone()).await?;
        Ok(wallet)
    }

    /// Add a new wallet to the store.
    ///
    /// If the wallet reference already exists, there will be an error.
    pub async fn add(&self, reference: WalletId, wallet: Wallet) -> anyhow::Result<()> {
        // TODO: File lock
        let mut storage = self.load_unlocked().await?;
        if storage.wallets.contains_key(&reference) {
            return Err(anyhow!("Wallet reference already exists: {:?}", &reference));
        }

        storage.wallets.insert(reference.clone(), wallet);
        let file = File::create(&self.path)
            .await
            .with_context(|| format!("Creating file {:?}", &self.path))?;
        self.save_unlocked(file, storage).await?;
        Ok(())
    }

<<<<<<< HEAD
    /// Encrypt the wallet file with a password.
    pub async fn encrypt(&self) -> anyhow::Result<()> {
        let password = Password::with_theme(&ColorfulTheme::default())
            .with_prompt("Enter a new password")
            .with_confirmation("Confirm password:", "Error: the passwords don't match.")
            .interact()
            .unwrap();
        let data = self.apply_keystream(&password).await?;
        write(&self.path, data).await?;
        Ok(())
    }

    /// Encrypt the wallet file with a password.
    pub async fn reencrypt(&self) -> anyhow::Result<()> {
        let password = Password::with_theme(&ColorfulTheme::default())
            .with_prompt("Enter existing password")
            .interact()
            .unwrap();
        let mut data = read(&self.path).await?;
        let nonce = b"and secret nonce";
        let salt = Salt::new("olaaaaaaaaaaaaaa").unwrap();
        let password_hash = Pbkdf2
            .hash_password(password.as_bytes(), None, None, PARAMS.into(), salt)
            .unwrap()
            .hash
            .unwrap();
        let pass = password_hash.as_ref();
        let mut cipher = Aes128Ctr::new(pass.into(), nonce.into());
        cipher.apply_keystream(&mut data);
        let wallet_storage: Result<WalletStorage, serde_json::error::Error> = serde_json::from_slice(&data);
        match wallet_storage {
            Ok(_) => {
                let password = Password::with_theme(&ColorfulTheme::default())
                    .with_prompt("Enter a new password")
                    .with_confirmation("Confirm password:", "Error: the passwords don't match.")
                    .interact()
                    .unwrap();
                let password_hash = Pbkdf2
                    .hash_password(password.as_bytes(), None, None, PARAMS.into(), salt)
                    .unwrap()
                    .hash
                    .unwrap();
                let pass = password_hash.as_ref();
                let mut cipher = Aes128Ctr::new(pass.into(), nonce.into());
                cipher.apply_keystream(&mut data);
                write(&self.path, data).await?;
                println!("Password changed");
            }
            Err(_) => println!("Wrong password"),
        }
=======
    /// If the wallet reference doesn't exist, there will be an error.
    pub async fn delete(&self, reference: &WalletId) -> anyhow::Result<()> {
        let mut storage = self.load_unlocked().await?;
        if !storage.wallets.contains_key(reference) {
            return Err(anyhow!("Wallet reference doesn't exist: {:?}", &reference));
        }
        storage.wallets.remove(reference);
        let file = File::create(&self.path)
            .await
            .with_context(|| format!("Creating file {:?}", &self.path))?;
        self.save_unlocked(file, storage).await?;
>>>>>>> a6c16d27
        Ok(())
    }
}

/// The secret of an individual wallet.
#[derive(Clone, Debug, Serialize, Deserialize)]
pub enum Wallet {
    /// A wallet that derives keys from a phrase.
    Phrase(Phrase),

    /// A wallet that derives from a seed.
    Seed(Seed),

    /// A wallet with a single private key.
    Private(Private),
}

impl Wallet {
    /// Derive or return a private key for this wallet.
    pub fn private(&self, index: u32) -> Result<Private, FeelessError> {
        match &self {
            Wallet::Seed(seed) => Ok(seed.derive(index)),
            Wallet::Private(private) => {
                if index != 0 {
                   return Err(FeelessError::WalletError);
                }
                Ok(private.to_owned())
            }
            Wallet::Phrase(phrase) => Ok(phrase.to_private(index, "")?),
        }
    }

    /// Derive a public key for this wallet.
    pub fn public(&self, index: u32) -> Result<Public, FeelessError> {
        self.private(index)?.to_public()
    }

    /// Derive an address for this wallet.
    pub fn address(&self, index: u32) -> anyhow::Result<Address> {
        Ok(self.public(index)?.to_address())
    }
}

/// Storage for all wallets.
#[derive(Debug, Serialize, Deserialize)]
pub struct WalletStorage {
    wallets: HashMap<WalletId, Wallet>,
}

impl WalletStorage {
    pub fn new() -> Self {
        Self {
            wallets: Default::default(),
        }
    }
}

/// A unique identifier for a wallet. This can be generated randomly and given to the user for
/// future reference, or given by the user.
#[derive(Hash, Eq, PartialEq, Clone)]
pub struct WalletId([u8; WalletId::LEN]);

impl WalletId {
    pub(crate) const LEN: usize = 32;

    pub(crate) fn zero() -> Self {
        Self([0u8; 32])
    }

    pub fn random() -> Self {
        let mut id = Self::zero();
        rand::thread_rng().fill_bytes(&mut id.0);
        id
    }
}

impl FromStr for WalletId {
    type Err = anyhow::Error;

    fn from_str(s: &str) -> Result<Self, Self::Err> {
        let vec = hex::decode(s.as_bytes())?;
        let decoded = vec.as_slice();
        let d = <[u8; WalletId::LEN]>::try_from(decoded)?;
        Ok(Self(d))
    }
}

impl Serialize for WalletId {
    fn serialize<S>(&self, serializer: S) -> Result<<S as Serializer>::Ok, <S as Serializer>::Error>
    where
        S: Serializer,
    {
        serializer.serialize_str(to_hex(&self.0).as_str())
    }
}

impl<'de> Deserialize<'de> for WalletId {
    /// Convert from a string of hex into a `WalletId` [u8; ..]
    fn deserialize<D>(deserializer: D) -> Result<Self, <D as Deserializer<'de>>::Error>
    where
        D: Deserializer<'de>,
    {
        let s: String = Deserialize::deserialize(deserializer)?;
        Self::from_str(s.as_str()).map_err(D::Error::custom)
    }
}

impl Debug for WalletId {
    fn fmt(&self, f: &mut Formatter<'_>) -> std::fmt::Result {
        crate::encoding::hex_formatter(f, &self.0)
    }
}

#[cfg(test)]
mod tests {
    use super::*;
    use std::fs::remove_file;
    use std::str::FromStr;

    /// Remove the wallet file when dropped.
    struct Clean(PathBuf);
    impl Drop for Clean {
        fn drop(&mut self) {
            remove_file(&self.0).unwrap()
        }
    }

    async fn prepare(p: &str) -> (Clean, WalletManager) {
        let p = PathBuf::from_str(p).unwrap();
        if p.exists() {
            remove_file(p.clone()).unwrap();
        }
        let manager = WalletManager::new(p.clone());
        manager.ensure().await.unwrap();
        (Clean(p), manager)
    }

    #[tokio::test]
    async fn sanity_check() {
        let (_clean, manager) = prepare("test.wallet").await;
        let w1 = manager.add_random_seed(WalletId::zero()).await.unwrap();
        let w2 = manager.wallet(&WalletId::zero()).await.unwrap();
        assert_eq!(w1.address(0).unwrap(), w2.address(0).unwrap())
    }

    #[tokio::test]
    async fn import_seed() {
        let (_clean, manager) = prepare("import_seed.wallet").await;
        let seed =
            Seed::from_str("0000000000000000000000000000000000000000000000000000000000000000")
                .unwrap();
        let wallet = Wallet::Seed(seed);
        let reference = WalletId::zero();
        manager.add(reference, wallet.to_owned()).await.unwrap();

        assert_eq!(
            wallet.address(0).unwrap(),
            Address::from_str("nano_3i1aq1cchnmbn9x5rsbap8b15akfh7wj7pwskuzi7ahz8oq6cobd99d4r3b7")
                .unwrap()
        );
    }
}<|MERGE_RESOLUTION|>--- conflicted
+++ resolved
@@ -43,7 +43,6 @@
 use std::path::PathBuf;
 use std::str::FromStr;
 use tokio::fs::File;
-<<<<<<< HEAD
 use ctr::cipher::stream::{NewStreamCipher, SyncStreamCipher};
 use aes;
 use dialoguer::{theme::ColorfulTheme, Password};
@@ -53,6 +52,7 @@
     Pbkdf2,
     Params,
 };
+use crate::FeelessError;
 
 // `aes` crate provides AES block cipher implementation
 type Aes128Ctr = ctr::Ctr128<aes::Aes128>;
@@ -61,9 +61,6 @@
     rounds: 4096,
     output_length: 16,
 };
-=======
-use crate::FeelessError;
->>>>>>> a6c16d27
 
 /// Manages multiple [Wallet]s of different types of [Wallet]s. **Warning**: Wallet files are not
 /// locked (yet).
@@ -193,7 +190,6 @@
         Ok(())
     }
 
-<<<<<<< HEAD
     /// Encrypt the wallet file with a password.
     pub async fn encrypt(&self) -> anyhow::Result<()> {
         let password = Password::with_theme(&ColorfulTheme::default())
@@ -244,7 +240,9 @@
             }
             Err(_) => println!("Wrong password"),
         }
-=======
+        Ok(())
+    }
+
     /// If the wallet reference doesn't exist, there will be an error.
     pub async fn delete(&self, reference: &WalletId) -> anyhow::Result<()> {
         let mut storage = self.load_unlocked().await?;
@@ -256,7 +254,6 @@
             .await
             .with_context(|| format!("Creating file {:?}", &self.path))?;
         self.save_unlocked(file, storage).await?;
->>>>>>> a6c16d27
         Ok(())
     }
 }
