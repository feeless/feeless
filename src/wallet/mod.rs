--- conflicted
+++ resolved
@@ -43,13 +43,10 @@
 use std::path::PathBuf;
 use std::str::FromStr;
 use tokio::fs::File;
-<<<<<<< HEAD
 use tokio::fs::{read, write};
 use crate::FeelessError;
 use secrecy::Secret;
 use std::io::{Read, Write};
-=======
->>>>>>> 47883fe3
 
 /// Manages multiple [Wallet]s of different types of [Wallet]s. **Warning**: Wallet files are not
 /// locked (yet).
