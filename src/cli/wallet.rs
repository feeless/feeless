--- conflicted
+++ resolved
@@ -164,13 +164,10 @@
     /// Output the address of a wallet.
     Address(AddressOpts),
 
-<<<<<<< HEAD
     /// Encrypts the wallet file with a password.
     Password(PasswordOpts),
-=======
     /// Delete an existing wallet.
     Delete(DeleteOpts)
->>>>>>> a6c16d27
 }
 
 #[derive(Clap)]
@@ -325,19 +322,19 @@
 }
 
 #[derive(Clap)]
-<<<<<<< HEAD
 struct PasswordOpts {
     #[clap(flatten)]
     opts: CommonOpts,
 
     //#[clap(takes_value = false)]
     remove: Option<String>,
-=======
+}
+
+#[derive(Clap)]
 struct DeleteOpts {
     #[clap(default_value = "0")]
     index: u32,
 
     #[clap(flatten)]
     opts: CommonOpts,
->>>>>>> a6c16d27
 }