use crate::cli::pcap::PcapDumpOpts;
use crate::cli::unit::UnitOpts;
use crate::cli::vanity::VanityOpts;
use crate::cli::verify::VerifyOpts;
use crate::cli::wallet::WalletOpts;
use crate::cli::work::WorkOpts;
use crate::debug::parse_pcap_log_file_to_csv;
use crate::network::Network;
use crate::node::Node;
use crate::rpc::client::RPCClientOpts;
use address::AddressOpts;
use anyhow::{anyhow, Context};
use clap::Clap;
use phrase::PhraseOpts;
use private::PrivateOpts;
use public::PublicOpts;
use seed::SeedOpts;
use std::io::Read;
use std::net::SocketAddr;
use std::path::PathBuf;
use std::str::FromStr;
use std::{env, io};
use tracing::Level;
use tracing_subscriber::EnvFilter;

mod address;
mod pcap;
mod phrase;
mod private;
mod public;
mod seed;
mod unit;
mod vanity;
mod verify;
mod wallet;
mod work;

#[derive(Clap)]
#[clap(author, about, version)]
struct Opts {
    #[clap(subcommand)]
    command: Command,

    /// Don't use ANSI colour codes when logging.
    #[clap(long)]
    no_color: bool,

    /// Maximum level of logging to be displayed: trace, debug, info, warn, error.
    #[clap(long)]
    log_level: Option<Level>,
}

#[derive(Clap)]
enum Command {
    /// Launches a node
    Node(NodeOpts),

    /// Conversion between units, e.g. Rai to Nano
    Unit(UnitOpts),

    /// Manage wallet files.
    Wallet(WalletOpts),

    /// Verify Nano signed messages.
    Verify(VerifyOpts),

    /// Word mnemonic phrase generation and conversion.
    Phrase(PhraseOpts),

    /// 64 bit seed generation and conversion.
    Seed(SeedOpts),

    /// Private key generation and conversion.
    Private(PrivateOpts),

    /// Public key conversion.
    Public(PublicOpts),

    /// Address conversion.
    Address(AddressOpts),

    /// Generate proof of work.
    Work(WorkOpts),

    /// Find a secret that can generate a custom vanity address.
    Vanity(VanityOpts),

<<<<<<< HEAD
    /// Call a function against a Nano RPC server.
=======
    /// RPC client.
>>>>>>> 8ee7e9cb
    Call(RPCClientOpts),

    /// Tool to analyse network capture dumps for Nano packets.
    Pcap(PcapDumpOpts),

    /// Debugging and experimental tools
    Debug(DebugOpts),
}

#[derive(Clap)]
struct NodeOpts {
    /// Comma separated list of IP:PORT pairs. Overrides default initial nodes.
    #[clap(short, long)]
    override_peers: Option<Vec<String>>,
}

#[derive(Clap)]
struct DebugOpts {
    #[clap(subcommand)]
    command: DebugCommand,
}

#[derive(Clap)]
enum DebugCommand {
    PcapLogToCSV(PcapLogToCsvArgs),
}

#[derive(Clap)]
struct PcapLogToCsvArgs {
    src: PathBuf,
    dst: PathBuf,
}

pub async fn run() -> anyhow::Result<()> {
    let opts = Opts::parse();

    let mut filter = EnvFilter::from_default_env();
    if let Some(level) = opts.log_level {
        filter = filter.add_directive(level.into());
    } else if env::var_os("RUST_LOG").is_none() {
        filter = filter.add_directive("feeless=info".parse()?);
    }
    let subscriber = tracing_subscriber::fmt::Subscriber::builder()
        .with_env_filter(filter)
        .with_ansi(!opts.no_color)
        .finish();
    tracing::subscriber::set_global_default(subscriber).expect("Could not initialize logger");

    match opts.command {
        #[cfg(feature = "node")]
        Command::Node(o) => {
            let mut node = Node::new(Network::Live);
            node.enable_rpc_server().await?;
            if let Some(str_addrs) = o.override_peers {
                let mut socket_addrs = vec![];
                for str_addr in str_addrs {
                    let socket_addr = SocketAddr::from_str(&str_addr)
                        .with_context(|| format!("Could not parse host:port: {}", str_addr))?;
                    socket_addrs.push(socket_addr);
                }
                node.add_peers(&socket_addrs).await?;
            } else {
                node.peer_autodiscovery().await?;
            }

            node.run().await
        }
        #[cfg(not(feature = "node"))]
        Command::Node(_) => panic!("Compile with the `node` feature to enable this."),

        #[cfg(feature = "pcap")]
        Command::Pcap(o) => o.handle().await,
        #[cfg(not(feature = "pcap"))]
        Command::Pcap(o) => panic!("Compile with the `pcap` feature to enable this."),

        #[cfg(feature = "rpc_client")]
        Command::Call(o) => Ok(o.handle().await?),
        #[cfg(not(feature = "rpc_client"))]
        Command::Call(o) => panic!("Compile with the `rpc_client` feature to enable this."),

        Command::Debug(debug) => match debug.command {
            DebugCommand::PcapLogToCSV(huh) => parse_pcap_log_file_to_csv(&huh.src, &huh.dst),
        },

        Command::Wallet(wallet) => wallet.handle().await,
        Command::Seed(seed) => seed.handle(),
        Command::Private(private) => private.handle(),
        Command::Public(public) => public.handle(),
        Command::Phrase(phrase) => phrase.handle(),
        Command::Address(address) => address.handle(),
        Command::Unit(unit) => unit.handle(),
        Command::Work(work) => work.handle(),
        Command::Vanity(vanity) => vanity.handle().await,
        Command::Verify(verify) => verify.handle(),
    }
}

/// The a `T` or the String "-" if reading from stdin.
///
/// Use `resolve()` to turn the enum into `T` by maybe reading from stdin.
#[derive(Copy, Clone)]
enum StringOrStdin<T>
where
    T: FromStr,
    <T as FromStr>::Err: std::fmt::Debug,
{
    String(T),
    Stdin,
}

impl<T> StringOrStdin<T>
where
    T: FromStr,
    <T as FromStr>::Err: std::fmt::Debug,
{
    /// Resolve `T` by reading from stdin if necessary.
    pub fn resolve(self) -> anyhow::Result<T>
    where
        T: FromStr,
        <T as FromStr>::Err: std::fmt::Debug,
    {
        match self {
            StringOrStdin::String(t) => Ok(t),
            StringOrStdin::Stdin => {
                let mut buffer = String::new();
                io::stdin().read_to_string(&mut buffer)?;
                Ok(T::from_str(buffer.trim())
                    .map_err(|e| anyhow!("Conversion from string failed: {:?}", e))?)
            }
        }
    }
}

impl<T> FromStr for StringOrStdin<T>
where
    T: FromStr,
    <T as FromStr>::Err: std::fmt::Debug,
{
    type Err = anyhow::Error;

    // This wasn't done in one step because I think clap calls from_str twice, and the second time
    // around stdin is empty.
    fn from_str(s: &str) -> Result<Self, Self::Err> {
        match s.as_ref() {
            "-" => Ok(StringOrStdin::Stdin),
            x => match T::from_str(x) {
                Ok(x) => Ok(StringOrStdin::String(x)),
                Err(e) => Err(anyhow!("Could not parse string: {:?}", e)),
            },
        }
    }
}<|MERGE_RESOLUTION|>--- conflicted
+++ resolved
@@ -85,11 +85,7 @@
     /// Find a secret that can generate a custom vanity address.
     Vanity(VanityOpts),
 
-<<<<<<< HEAD
-    /// Call a function against a Nano RPC server.
-=======
-    /// RPC client.
->>>>>>> 8ee7e9cb
+    /// RPC client that can call a function against a Nano RPC server.
     Call(RPCClientOpts),
 
     /// Tool to analyse network capture dumps for Nano packets.
