--- conflicted
+++ resolved
@@ -39,10 +39,6 @@
 //! # }
 //! ```
 
-<<<<<<< HEAD
-use anyhow::anyhow;
-=======
->>>>>>> 55a4ebd7
 pub(crate) use encoding::{hex_formatter, to_hex};
 pub use keys::address::Address;
 pub use keys::phrase;
