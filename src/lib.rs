--- conflicted
+++ resolved
@@ -50,7 +50,6 @@
 pub use keys::signature::Signature;
 pub use pow::work::Work;
 pub use units::rai::Rai;
-pub use errors::FeelessError;
 
 #[cfg(feature = "node")]
 mod node;
@@ -72,30 +71,19 @@
 mod keys;
 mod network;
 mod pow;
-mod errors;
 pub mod units;
 pub mod vanity;
 
 /// The default TCP port that Nano nodes use.
 pub const DEFAULT_PORT: u16 = 7075;
 
-<<<<<<< HEAD
-fn expect_len(got_len: usize, expected_len: usize, msg: &str) -> Result<()> {
+fn expect_len(got_len: usize, expected_len: usize, msg: &str) -> Result<(), FeelessError> {
     if got_len != expected_len {
         return Err(errors::Error::WrongLength {
             msg: msg.to_string(),
             expected: expected_len,
             found: got_len,
         });
-=======
-fn expect_len(got_len: usize, expected_len: usize, msg: &str) -> Result<(), FeelessError> {
-    if got_len != expected_len {
-        return Err(errors::FeelessError::WrongLength {
-            msg: msg.to_string(),
-            expected: expected_len,
-            found: got_len,
-        })
->>>>>>> bde73f35
     }
     Ok(())
 }
