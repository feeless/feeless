--- conflicted
+++ resolved
@@ -1,9 +1,6 @@
 test:
 	cargo test
 	cargo build
-<<<<<<< HEAD
-	cargo run --example cli -- target/debug/feeless
-=======
 	cargo run --example cli -- target/debug/feeless
 
 # Build a docker image, similar to the published one.
@@ -12,5 +9,4 @@
 
 # You'll need: `cargo install cargo-release`
 release:
-	cargo release patch
->>>>>>> c9cee639
+	cargo release patch