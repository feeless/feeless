test:
	cargo test
	cargo build
	cargo run --example cli -- target/debug/feeless

docker:
<<<<<<< HEAD
	docker build . --progress=plain -t feeless

release:
	cargo release
=======
	docker build . --progress=plain -t feeless
>>>>>>> 561f33ba
<|MERGE_RESOLUTION|>--- conflicted
+++ resolved
@@ -3,12 +3,7 @@
 	cargo build
 	cargo run --example cli -- target/debug/feeless
 
-docker:
-<<<<<<< HEAD
 	docker build . --progress=plain -t feeless
 
 release:
-	cargo release
-=======
-	docker build . --progress=plain -t feeless
->>>>>>> 561f33ba
+	cargo release